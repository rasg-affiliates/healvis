--- conflicted
+++ resolved
@@ -102,18 +102,11 @@
             name = "ant{}".format(i)
             num = i
             beam_id = 0
-<<<<<<< HEAD
             line = ("{:6} {:8d} {:8d} {:10.4f} {:10.4f} {:10.4f}\n").format(
                 name, num, beam_id, e, n, u
             )
             lfile.write(line)
 
-
-=======
-            line = ("{:6} {:8d} {:8d} {:10.4f} {:10.4f} {:10.4f}\n").format(name, num, beam_id, e, n, u)
-            lfile.write(line)
-
->>>>>>> e40db557
 def npix2nside(npix):
     test = np.log2(npix / 12)
     if not test == np.floor(test):
