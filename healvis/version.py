# -*- mode: python; coding: utf-8 -*
# Copyright (c) 2019 Radio Astronomy Software Group
# Licensed under the 3-clause BSD License

from __future__ import absolute_import, division, print_function

import os
import subprocess
import json
import inspect
import sys

healvis_dir = os.path.dirname(os.path.realpath(__file__))

def _py2():
    return sys.version[0] < '3'

def _get_git_output(args, capture_stderr=False):
    """Get output from Git, ensuring that it is of the ``str`` type,
    not bytes."""

    argv = ['git', '-C', healvis_dir] + args

    if capture_stderr:
        data = subprocess.check_output(argv, stderr=subprocess.STDOUT)
    else:
        data = subprocess.check_output(argv)

    data = data.strip()
<<<<<<< HEAD

    if _py2():
        return data
=======
>>>>>>> 9d652209
    return data.decode('utf8')


def _get_gitinfo_file(git_file=None):
    """Get saved info from GIT_INFO file that was created when installing package"""
    if git_file is None:
        git_file = os.path.join(healvis_dir, 'GIT_INFO')

    with open(git_file) as data_file:
        data = [x for x in json.loads(data_file.read().strip())]
        git_origin = data[0]
        git_hash = data[1]
        git_description = data[2]
        git_branch = data[3]

    return {'git_origin': git_origin, 'git_hash': git_hash,
            'git_description': git_description, 'git_branch': git_branch}


<<<<<<< HEAD
def _unicode_to_str(u):
    if _py2():
        return u.encode('utf8')
    return u


=======
>>>>>>> 9d652209
def construct_version_info():

    version_file = os.path.join(healvis_dir, 'VERSION')
    with open(version_file) as f:
        version = f.read().strip()

    git_origin = ''
    git_hash = ''
    git_description = ''
    git_branch = ''

    version_info = {'version': version, 'git_origin': '', 'git_hash': '',
                    'git_description': '', 'git_branch': ''}

    try:
        git_origin = _get_git_output(['config', '--get', 'remote.origin.url'], capture_stderr=True)
        if 'healvis' not in git_origin.split('/')[-1]:  # pragma: no cover
            # this is version info for a non-healvis repo, don't use it
            raise ValueError('This is not a healvis repo')

        version_info['git_origin'] = git_origin
        version_info['git_hash'] = _get_git_output(['rev-parse', 'HEAD'], capture_stderr=True)
        version_info['git_description'] = _get_git_output(['describe', '--dirty', '--tag', '--always'])
        version_info['git_branch'] = _get_git_output(['rev-parse', '--abbrev-ref', 'HEAD'], capture_stderr=True)
    except (subprocess.CalledProcessError, ValueError, OSError):  # pragma: no cover
        try:
            # Check if a GIT_INFO file was created when installing package
            version_info.update(_get_gitinfo_file())
        except (IOError, OSError):
            pass

    return version_info


def history_string(notes=''):
    '''Creates a standardized history string that all functions that write to disk can use. Optionally add notes.'''
    history = '\n------------\nThis file was produced by the function ' + str(inspect.stack()[1][3]) + '()'
    # inspect.stack()[1][3] is the name of the function that called this function
    history += ' in ' + os.path.basename(inspect.stack()[1][1]) + ' using: '
    # inspect.stack()[1][1] is path to the file that contains the function that called this function
    version_info = construct_version_info()
    for v in sorted(version_info.keys()):
        history += '\n    ' + v + ': ' + version_info[v]
    if (notes is not None) and (notes != ''):
        history += '\n\nNotes:\n'
        history += notes
    return history + '\n------------\n'


version_info = construct_version_info()
version = version_info['version']
git_origin = version_info['git_origin']
git_hash = version_info['git_hash']
git_description = version_info['git_description']
git_branch = version_info['git_branch']


def main():
    print('Version = {0}'.format(version))
    print('git origin = {0}'.format(git_origin))
    print('git branch = {0}'.format(git_branch))
    print('git description = {0}'.format(git_description))


if __name__ == '__main__':  # pragma: no cover
    main()<|MERGE_RESOLUTION|>--- conflicted
+++ resolved
@@ -27,12 +27,6 @@
         data = subprocess.check_output(argv)
 
     data = data.strip()
-<<<<<<< HEAD
-
-    if _py2():
-        return data
-=======
->>>>>>> 9d652209
     return data.decode('utf8')
 
 
@@ -52,15 +46,6 @@
             'git_description': git_description, 'git_branch': git_branch}
 
 
-<<<<<<< HEAD
-def _unicode_to_str(u):
-    if _py2():
-        return u.encode('utf8')
-    return u
-
-
-=======
->>>>>>> 9d652209
 def construct_version_info():
 
     version_file = os.path.join(healvis_dir, 'VERSION')
