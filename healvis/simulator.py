
from __future__ import absolute_import, division, print_function


import numpy as np
import yaml
import sys

from pyuvdata import UVData
from pyuvdata import utils as uvutils
import pyuvsim

from . import visibility
from .skymodel import SkyModel


def parse_skyparam(param_dict):
    """
    Either load a sky model from file or construct one and
    return a SkyModel object
    """

    sky = SkyModel()
    if 'filepath' in param_dict:
        sky.read_hdf5(param_dict['filepath'])
        return sky

    # Construct a flat spectrum shell.
    required = ['freq_array', 'ref_chan', 'Nside', 'sigma']
    missing = [p for p in required if p not in param_dict.keys()]
    if len(missing) > 0:
        raise KeyError("Missing required parameters for shell construction: " + ", ".join(missing))
    sky.Nside = param_dict['Nside']
    sky.freq_array = param_dict['freq_array'].squeeze()     # Remove spw axis
    sky.ref_chan = param_dict['ref_chan']
    sky.make_flat_spectrum_shell(param_dict['sigma'], shared_mem=True)

    if 'savepath' in param_dict.keys():
        sky.write_hdf5(param_dict['savepath'])
    return sky


def run_simulation(param_file, Nprocs=None, sjob_id=None):
    """
    Parse input parameter file, construct UVData and SkyModel objects, and run simulation.

    (Moved code from wrapper to here)
    """

    with open(param_file, 'r') as yfile:
        param_dict = yaml.safe_load(yfile)

    param_dict['config_path'] = '.'

    print("Making uvdata object")
    sys.stdout.flush()
    tele_dict, beam_list, beam_dict = pyuvsim.simsetup.parse_telescope_params(param_dict['telescope'], param_dict['config_path'])
    freq_dict = pyuvsim.simsetup.parse_frequency_params(param_dict['freq'])
    time_dict = pyuvsim.simsetup.parse_time_params(param_dict['time'])

    filing_params = param_dict['filing']

    beam_list = [pyuvsim.simsetup.beam_string_to_object(b) for b in beam_list]

    # ---------------------------
    # Extra parameters required for healvis
    # ---------------------------

    fov = param_dict['fov']  # Deg
    skyparam = param_dict['skymodel']
    skyparam['freq_array'] = freq_dict['freq_array']
    Nskies = 1 if 'Nskies' not in param_dict else int(param_dict['Nskies'])
    try:
        beam_select = int(param_dict['beam_select'])
    except KeyError:
        beam_select = 0

    beam = beam_list[beam_select]
    beam_type = beam.type
    if beam_type == 'gaussian':
        beam_attr = {'sigma': np.degrees(beam.sigma)}
    elif beam_type == 'airy':
        beam_attr = {'diameter': beam.diameter}
    elif beam_type == 'uniform':
        beam_attr = {}
    else:
        raise ValueError("UVBeam is not yet supported")

    print("Nprocs: ", Nprocs)
    sys.stdout.flush()
    # ---------------------------
    # Observatory
    # ---------------------------
    lat, lon, alt = uvutils.LatLonAlt_from_XYZ(tele_dict['telescope_location'])
    antpos = tele_dict['antenna_positions']
    enu = uvutils.ENU_from_ECEF(tele_dict['antenna_positions'] + tele_dict['telescope_location'], lat, lon, alt)
    anums = tele_dict['antenna_numbers']
    antnames = tele_dict['antenna_names']
    Nants = tele_dict['Nants_data']

    uv_obj = UVData()
    uv_obj.telescope_location = tele_dict['telescope_location']
    uv_obj.telescope_location_lat_lon_alt = (lat, lon, alt)
    uv_obj.telescope_location_lat_lon_alt_degrees = (np.degrees(lat), np.degrees(lon), alt)
    uv_obj.antenna_numbers = anums
    uv_obj.antenna_names = antnames
    uv_obj.antenna_positions = antpos
    uv_obj.Nants_telescope = Nants
    uv_obj.Ntimes = time_dict['Ntimes']
    Ntimes = time_dict['Ntimes']
    uv_obj.freq_array = freq_dict['freq_array']
    uv_obj.Nfreqs = freq_dict['Nfreqs']

    array = []
    bl_array = []
    bls = [(a1, a2) for a2 in anums for a1 in anums if a1 > a2]
    if 'select' in param_dict:
        sel = param_dict['select']
        if 'bls' in sel:
            bls = eval(sel['bls'])
        if 'antenna_nums' in sel:
            antnums = sel['antenna_nums']
            if isinstance(antnums, str):
                antnums = eval(sel['antenna_nums'])
            if isinstance(antnums, int):
                antnums = [antnums]
            bls = [(a1, a2) for (a1, a2) in bls if a1 in antnums or a2 in antnums]
            uv_obj.antenna_nums = antnums
        if 'redundancy' in sel:
            red_tol = sel['redundancy']
            reds, vec_bin_centers, lengths = uvutils.get_antenna_redundancies(anums, enu, tol=red_tol, include_autos=False)
            bls = []
            for rg in reds:
                for r in rg:
                    if r not in bls:
                        bls.append(r)
                        break
    #        bls = [r[0] for r in reds]
            bls = [uvutils.baseline_to_antnums(bl_ind, Nants) for bl_ind in bls]
    uv_obj.Nants_data = np.unique(bls).size
    for (a1, a2) in bls:
        i1, i2 = np.where(anums == a1), np.where(anums == a2)
        array.append(visibility.Baseline(enu[i1], enu[i2]))
        bl_array.append(uvutils.antnums_to_baseline(a1, a2, Nants))
    Nbls = len(bl_array)
    uv_obj.Nbls = Nbls
    uv_obj.Nblts = Nbls * Ntimes

    bl_array = np.array(bl_array)
    freqs = freq_dict['freq_array'][0]  # Hz
    obs = visibility.Observatory(np.degrees(lat), np.degrees(lon), array=array, freqs=freqs)
    obs.set_fov(fov)
    print("Observatory built.")
    print("Nbls: ", Nbls)
    print("Ntimes: ", Ntimes)
    sys.stdout.flush()

    # ---------------------------
    # Pointings
    # ---------------------------
    time_arr = time_dict['time_array']
    obs.set_pointings(time_arr)

    print("Pointings set.")
    sys.stdout.flush()

    # ---------------------------
    # Primary beam
    # ---------------------------
    obs.set_beam(beam_type, **beam_attr)

    # ---------------------------
    # SkyModel
    # ---------------------------

<<<<<<< HEAD
    sky = parse_skyparam(skyparam)
=======
    skymodel = parse_skymodel(skyparam)
    if not np.all(skymodel.freq_array == obs.freqs):      # Make sure frequencies match
        raise ValueError("Skymodel frequencies do not match observation frequencies")
>>>>>>> dbd63a4c

    # ---------------------------
    # Run simulation
    # ---------------------------

    print("Running simulation")
    sys.stdout.flush()
<<<<<<< HEAD
    visibs, time_array, baseline_inds = obs.make_visibilities(sky.data, Nprocs=Nprocs)
=======
    visibs, time_array, baseline_inds = obs.make_visibilities(skymodel, Nprocs=Nprocs)
>>>>>>> dbd63a4c

    # ---------------------------
    # Beam^2 integral
    # ---------------------------
    za, az = obs.calc_azza(sky.Nside, obs.pointing_centers[0])
    beam_sq_int = np.sum(obs.beam.beam_val(az, za, freqs)**2, axis=1)
    om = 4 * np.pi / (12 * sky.Nside)
    beam_sq_int = beam_sq_int * om

    # ---------------------------
    # Fill in the UVData object and write out.
    # ---------------------------

    uv_obj.time_array = time_array
    uv_obj.set_lsts_from_time_array()
    uv_obj.baseline_array = bl_array[baseline_inds]
    uv_obj.ant_1_array, uv_obj.ant_2_array = uv_obj.baseline_to_antnums(uv_obj.baseline_array)

    uv_obj.spw_array = np.array([0])
    uv_obj.Npols = 1
    uv_obj.polarization_array = np.array([1])
    uv_obj.Nspws = 1
    uv_obj.set_uvws_from_antenna_positions()
    uv_obj.channel_width = np.diff(freqs)[0]
    uv_obj.integration_time = np.ones(uv_obj.Nblts) * np.diff(time_arr)[0] * 24 * 3600.  # Seconds
    uv_obj.history = 'healvis'
    uv_obj.set_drift()
    uv_obj.telescope_name = 'healvis'
    uv_obj.instrument = 'simulator'
    uv_obj.object_name = 'zenith'
    uv_obj.vis_units = 'Jy'

    if sjob_id is None:
        sjob_id = ''

    sky_sigma = sky.pspec_amp
    if beam_type == 'gaussian':
        fwhm = beam_attr['sigma'] * 2.355
        uv_obj.extra_keywords = {'bsq_int': beam_sq_int[0], 'skysig': sky_sigma, 'bm_fwhm': fwhm, 'nside': sky.Nside, 'slurm_id': sjob_id}
    elif beam_type == 'airy':
        uv_obj.extra_keywords = {'bsq_int': beam_sq_int, 'skysig': sky_sigma, 'nside': sky.Nside, 'slurm_id': sjob_id}
        # Since the beam is frequency dependent, we need to pass along the full set of beam integrals somehow.
    else:
        uv_obj.extra_keywords = {'bsq_int': beam_sq_int[0], 'skysig': sky_sigma, 'nside': sky.Nside, 'slurm_id': sjob_id}

    for sky_i in range(Nskies):

        data_arr = visibs[:, sky_i, :]  # (Nblts, Nskies, Nfreqs)
        data_arr = data_arr[:, np.newaxis, :, np.newaxis]  # (Nblts, Nspws, Nfreqs, Npol)
        uv_obj.data_array = data_arr

        uv_obj.flag_array = np.zeros(uv_obj.data_array.shape).astype(bool)
        uv_obj.nsample_array = np.ones(uv_obj.data_array.shape).astype(float)

        uv_obj.check()

        if 'format' in filing_params:
            out_format = filing_params['format']
        else:
            out_format = 'uvh5'

        if Nskies > 1:
            filing_params['outfile_suffix'] = '{}sky_uv'.format(sky_i)
        elif out_format == 'miriad':
            filing_params['outfile_suffix'] = 'uv'

        if 'outfile_prefix' not in filing_params:
            filing_params['outfile_prefix'] = \
                'healvis_{:.2f}hours_Nside{}_sigma{:.3f}'.format(Ntimes / (3600. / 11.0), sky.Nside, sky_sigma)

        if beam_type == 'gaussian':
            filing_params['outfile_prefix'] += '_fwhm{:.3f}'.format(fwhm)
        if beam_type == 'airy':
            filing_params['outfile_prefix'] += '_diam{:.2f}'.format(beam.diameter)

        while True:
            try:
                pyuvsim.utils.write_uvdata(uv_obj, filing_params, out_format=out_format)  # , run_check=False, run_check_acceptability=False, check_extra=False)
            except ValueError:
                pass
            else:
                break<|MERGE_RESOLUTION|>--- conflicted
+++ resolved
@@ -172,14 +172,9 @@
     # ---------------------------
     # SkyModel
     # ---------------------------
-
-<<<<<<< HEAD
     sky = parse_skyparam(skyparam)
-=======
-    skymodel = parse_skymodel(skyparam)
-    if not np.all(skymodel.freq_array == obs.freqs):      # Make sure frequencies match
-        raise ValueError("Skymodel frequencies do not match observation frequencies")
->>>>>>> dbd63a4c
+    if not np.all(sky.freq_array == obs.freqs):      # Make sure frequencies match
+        raise ValueError("SkyModel frequencies do not match observation frequencies")
 
     # ---------------------------
     # Run simulation
@@ -187,11 +182,7 @@
 
     print("Running simulation")
     sys.stdout.flush()
-<<<<<<< HEAD
-    visibs, time_array, baseline_inds = obs.make_visibilities(sky.data, Nprocs=Nprocs)
-=======
-    visibs, time_array, baseline_inds = obs.make_visibilities(skymodel, Nprocs=Nprocs)
->>>>>>> dbd63a4c
+    visibs, time_array, baseline_inds = obs.make_visibilities(sky, Nprocs=Nprocs)
 
     # ---------------------------
     # Beam^2 integral
