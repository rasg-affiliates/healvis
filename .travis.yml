--- conflicted
+++ resolved
@@ -23,11 +23,7 @@
   # create environment and install dependencies
   - conda create -q -n test-environment python=$TRAVIS_PYTHON_VERSION numpy scipy astropy pip matplotlib scikit-learn h5py pyyaml
   - source activate test-environment
-<<<<<<< HEAD
-  - conda install -c conda-forge healpy pycodestyle mpi4py astropy-healpix
-=======
   - conda install -c conda-forge healpy pycodestyle
->>>>>>> 3ef001eb
   - pip install coveralls
   - pip install --no-deps astropy-healpix
   - pip install git+https://github.com/RadioAstronomySoftwareGroup/pyuvdata.git
